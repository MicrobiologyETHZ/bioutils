--- conflicted
+++ resolved
@@ -50,128 +50,6 @@
 def parse_star_log_out():
     pass
 
-<<<<<<< HEAD
-def parse_salmon_log_out():
-    pass
-
-# Saturation curves
-
-
-def rarefy(x, depth=1000, iterations=1, seed=42):
-    """
-    Rarefies a count or frequency vector 'x' by randomly subsampling elements.
-
-    Parameters:
-    - x (numpy.ndarray): Input count or frequency vector to be rarefied. Meant to represent gene or species counts.
-    - depth (int, optional): The desired rarefaction depth, i.e., the number of elements to subsample.
-                             Default is 1000.
-    - iterations (int, optional): The number of iterations to perform rarefaction.
-                                  Default is 1. If > 1, random list of seeds is generated. Overules seed param.
-    - seed (int, optional): Seed for reproducibility of random sampling. Default is 42.
-
-    Returns:
-    numpy.ndarray: Rarefied vector with the same length as the input vector 'x'.
-                  The result is the mean of rarefied counts over multiple iterations.
-                  If the number of iterations exceeds 100000, a warning is printed, and the
-                  number of iterations is set to 100000.
-                  If the rarefaction depth exceeds the total count in 'x', an array of NaNs with the
-                  same length as 'x' is returned.
-                  If 'x' has zero counts or length zero, an array of NaNs with the same length as 'x' is returned.
-    """
-
-    res = None
-    noccur = np.sum(x)
-    nvar = len(x)
-    # Check for invalid count vector
-    if noccur == 0 or nvar == 0:
-        print("Invalid count vector x")
-        return np.array([np.nan]*nvar)
-    
-    # Check if the number of iterations is within a reasonable range
-    if iterations > 100000:
-        warnings.warn(UserWarning('Max number of iterations allowed is 100000, setting to 100000'))
-        iterations = 100000
-
-    # Check if the rarefaction depth exceeds the total count in 'x'
-    if depth > noccur:
-        return np.array([np.nan]*nvar)
-    p = x/noccur
-    seeds = np.random.choice(100000, size=iterations) if iterations > 1 else [seed]
-    
-    # Perform rarefaction for each iteration
-    for seed in seeds:
-        prng = RandomState(seed)
-        choice = prng.choice(nvar, size=depth, p=p)
-
-        # Concatenate the results for each iteration
-        if res is None:
-            res = np.bincount(choice, minlength=nvar)[np.newaxis,:]
-        else:
-            res = np.concatenate((res, np.bincount(choice, minlength=nvar)[np.newaxis, :]))
-    # Return the mean of rarefied counts over multiple iterations
-    return np.nanmean(res, axis=0)
-
-
-class SaturationCurve:
-
-    def __init__(self, df: pd.DataFrame, depths: List[int], cutoffs: List[int] = [5, 10], iterations: int = 1, seed: int = 42) -> None:
-        
-        self.feature_df = df
-        # Set column name for sample IDs
-        self.feature_df.columns.name = 'sample_id'
-        self.depths = depths
-        self.cutoffs = cutoffs
-        self.iterations = iterations
-        self.seed = seed
-        self.rare_df = pd.DataFrame()
-        self.sat_curve_df = pd.DataFrame()
-
-
-    def rarefy_dataframe(self):
-        """
-        Perform rarefaction on counts or frequencies in a DataFrame across multiple rarefaction depths
-
-        Returns:
-        pd.DataFrame: A melted DataFrame containing the rarefied counts or frequencies for each sample
-                    at different rarefaction depths. The resulting DataFrame has the following columns:
-                    - The original column name representing the sample ID (before melting).
-                    - 'depth': The rarefaction depth applied to the counts or frequencies.
-                    - 'sample_id': The melted column name representing the sample ID.
-                    - 'counts': The rarefied counts or frequencies corresponding to the 'sample_id' at the given 'depth'.
-        """
-        df_list = []
-        # Iterate over specified rarefaction depths
-        for depth in self.depths: 
-            rare_df = self.feature_df.apply(rarefy, depth=depth, iterations=self.iterations, seed=self.seed).assign(depth=depth)
-            df_list.append(rare_df)
-        # Concatenate the rarefied DataFrames and reset the index
-        rdf = pd.concat(df_list).reset_index()
-        self.rare_df = rdf.melt(id_vars=[rdf.columns[0], 'depth'], var_name='sample_id', value_name='counts')
-
-
-
-    def saturation_curves(self):
-
-        # Rarefy dataframe 
-        self.rarefy_dataframe()
-    
-        # Calculate saturation curves based on cutoffs
-        self.sat_curve_df = (self.rare_df.groupby(['sample_id', 'depth'])
-                        .agg({'counts': [lambda x, c=c: (x > c).sum() for c in self.cutoffs]})
-                        .reset_index())
-        self.sat_curve_df.columns  = ['sample_id', 'depth'] + [f'>{c} reads' for c in self.cutoffs]
-        self.sat_curve_df = self.sat_curve_df.melt(id_vars=['sample_id', 'depth'], var_name='cutoffs', value_name = 'num_features')
-
-
-    def plot_saturation_curve(self, sample_id: str):
-        if self.sat_curve_df.empty:
-            self.saturation_curves()
-        fig = px.scatter(self.sat_curve_df[self.sat_curve_df.sample_id == sample_id].sort_values('depth'),
-                         x = 'depth', y = 'num_features', color='cutoffs', height=600, width=800)
-        return fig
-
-=======
->>>>>>> 8fae7ae0
 
 def parse_salmon_log_out():
     pass